# Render Blueprint for Muralla 4.0 - Node.js Environment
version: "1"

databases:
  - name: muralla-database-v2
    databaseName: muralla_db
    plan: free
    region: oregon

services:
  - type: web
    name: muralla-backend
    env: node
    plan: starter
    autoDeploy: true
    region: oregon
    rootDir: muralla-backend
    buildCommand: rm -f ../pnpm-workspace.yaml && pnpm install --no-frozen-lockfile --ignore-scripts && npx prisma generate && pnpm run build:js
    startCommand: pnpm run start
    preDeployCommand: npx prisma migrate deploy
    healthCheckPath: /health/healthz
    envVars:
      - key: NODE_ENV
        value: production
      - key: DATABASE_URL
        fromDatabase:
          name: muralla-database-v2
          property: connectionString
      # Required app secrets
      - key: JWT_SECRET
        value: "WDKZqFHF3VKHGbVOUH059pmbQNurEApQSECyOg5pfP8="
      - key: BACKEND_URL
        value: "https://api.murallacafe.cl"
      - key: FRONTEND_URL
        value: "https://admin.murallacafe.cl"
      # Admin user creation on startup
      - key: ADMIN_USER
        value: "Admin"
      - key: ADMIN_EMAIL
        value: "contacto@murallacafe.cl"
      - key: ADMIN_PASSWORD
        value: "Muralla2025"
      - key: SECONDARY_ADMIN_USER
        value: "Kaví Doi"
      - key: SECONDARY_ADMIN_EMAIL
        value: "kavi@murallacafe.cl"
      - key: SECONDARY_ADMIN_PASSWORD
        value: "Muralla2025"
      - key: TERTIARY_ADMIN_USER
        value: "Darwin Bruna"
      - key: TERTIARY_ADMIN_EMAIL
        value: "darwin@murallacafe.cl"
      - key: TERTIARY_ADMIN_PASSWORD
        value: "Muralla2025"
      # Optional: MercadoPago
      - key: MP_PUBLIC_KEY
        value: "APP_USR-3ec5c4d9-f346-41e5-b21c-ea71cad09749"
      - key: MP_ACCESS_TOKEN
        value: "APP_USR-8752454738170984-072709-c5d9569883a60f008b6e8e5160bb13e9-2502506501"
      - key: MP_CLIENT_ID
        value: "8752454738170984"
      - key: MP_CLIENT_SECRET
        value: "mnhFwqGUQtUw8dlwxHDo52ZXs7NpCbya"
      - key: MP_CURRENCY
        value: "CLP"
<<<<<<< HEAD
      # TUU POS Integration
=======
      # POS/TUU Integration
>>>>>>> e221a28b
      - key: TUU_API_KEY
        value: "SxVE4TUUj3gDAQQniBWw5yxe5JM3UtSLOqbKQz9Hlb7gBwHGqkRqyyNmQCbbJ4CaWczA1zTmdlaA4frKfYxCaBeVg1hL75xdUo8h4UCgD9UQCdCqo03EW4NSM87Pb8"
      # Storage Services
      - key: CLOUDINARY_CLOUD_NAME
        value: "daqkotj1t"
      - key: CLOUDINARY_API_KEY
        value: "839819221611429"
      - key: CLOUDINARY_API_SECRET
        value: "Lbrmb6nc2CHccJYsjJqTc-hjE3I"
      - key: AWS_REGION
        value: "us-east-1"
      - key: AWS_ACCESS_KEY_ID
        value: "REPLACE_WITH_ACTUAL_KEY"
      - key: AWS_SECRET_ACCESS_KEY
        value: "REPLACE_WITH_ACTUAL_SECRET"
      - key: AWS_S3_BUCKET_NAME
        value: "muralla-files"

  - type: web
    name: muralla-frontend
    runtime: static
    plan: free
    buildCommand: rm -rf node_modules dist && npm install && npm run build:prod
    staticPublishPath: ./dist
    envVars:
      - key: VITE_API_BASE_URL
        value: "https://api.murallacafe.cl"
      - key: VITE_WS_URL
        value: "https://api.murallacafe.cl"
      - key: VITE_ENABLE_DEMO
        value: "false"
      - key: VITE_MP_PUBLIC_KEY
        value: "APP_USR-3ec5c4d9-f346-41e5-b21c-ea71cad09749"
    routes:
      - type: rewrite
        source: "/**"
        destination: "/index.html"<|MERGE_RESOLUTION|>--- conflicted
+++ resolved
@@ -63,11 +63,7 @@
         value: "mnhFwqGUQtUw8dlwxHDo52ZXs7NpCbya"
       - key: MP_CURRENCY
         value: "CLP"
-<<<<<<< HEAD
-      # TUU POS Integration
-=======
       # POS/TUU Integration
->>>>>>> e221a28b
       - key: TUU_API_KEY
         value: "SxVE4TUUj3gDAQQniBWw5yxe5JM3UtSLOqbKQz9Hlb7gBwHGqkRqyyNmQCbbJ4CaWczA1zTmdlaA4frKfYxCaBeVg1hL75xdUo8h4UCgD9UQCdCqo03EW4NSM87Pb8"
       # Storage Services
